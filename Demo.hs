-- Copyright © 2013 Bart Massey
-- Demo of Text.Printf.Extensible

import Text.Printf.Extensible

newtype Unary = Unary Int

instance PrintfArg Unary where
  toField (Unary i) ufmt =
    case ufmt of
      FieldFormat {fmtChar = 'U'} ->
        let (s, i') = if i >= 0 then ("", i) else ("-", (-i)) in
        formatString (s ++ replicate i' '*') (ufmt {fmtChar = 's'})
      _ -> 
        formatInt i ufmt

main :: IO ()
main = do
<<<<<<< HEAD
  printf "%s %d %c %d %U %d\n"
=======
  printf "%s %lld %c %d %z %d\n"
>>>>>>> cd101a83
    "hello" (1 :: Int) 'a' 'b' (Unary (-3)) (Unary 5)<|MERGE_RESOLUTION|>--- conflicted
+++ resolved
@@ -16,9 +16,5 @@
 
 main :: IO ()
 main = do
-<<<<<<< HEAD
-  printf "%s %d %c %d %U %d\n"
-=======
   printf "%s %lld %c %d %z %d\n"
->>>>>>> cd101a83
     "hello" (1 :: Int) 'a' 'b' (Unary (-3)) (Unary 5)